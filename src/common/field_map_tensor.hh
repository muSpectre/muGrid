/**
 * @file   field_map_tensor.hh
 *
 * @author Till Junge <till.junge@epfl.ch>
 *
 * @date   26 Sep 2017
 *
 * @brief  Defines an Eigen-Tensor map over strongly typed fields
 *
 * Copyright © 2017 Till Junge
 *
 * µSpectre is free software; you can redistribute it and/or
 * modify it under the terms of the GNU General Public License as
 * published by the Free Software Foundation, either version 3, or (at
 * your option) any later version.
 *
 * µSpectre is distributed in the hope that it will be useful, but
 * WITHOUT ANY WARRANTY; without even the implied warranty of
 * MERCHANTABILITY or FITNESS FOR A PARTICULAR PURPOSE. See the GNU
 * General Public License for more details.
 *
 * You should have received a copy of the GNU General Public License
 * along with GNU Emacs; see the file COPYING. If not, write to the
 * Free Software Foundation, Inc., 59 Temple Place - Suite 330,
 * Boston, MA 02111-1307, USA.
 */

#ifndef FIELD_MAP_TENSOR_H
#define FIELD_MAP_TENSOR_H

#include "common/eigen_tools.hh"
#include "common/field_map_base.hh"

#include <sstream>
#include <memory>

namespace muSpectre {


  /* ---------------------------------------------------------------------- */
  /**
   * Maps onto a `muSpectre::internal::TypedSizedFieldBase` and lets
   * you iterate over it in the form of `Eigen::TensorMap<TensorFixedSize<...>>`
   */
  template <class FieldCollection, typename T, Dim_t order, Dim_t dim,
            bool ConstField=false>
  class TensorFieldMap: public
    internal::FieldMap<FieldCollection,
                       T,
                       SizesByOrder<order, dim>::Sizes::total_size,
                       ConstField>
  {
  public:
    //! base class
    using Parent = internal::FieldMap<FieldCollection, T,
                                      TensorFieldMap::nb_components, ConstField>;
    //! sister class with all params equal, but ConstField guaranteed true
    using ConstMap = TensorFieldMap<FieldCollection, T, order, dim, true>;
    //! cell coordinates type
    using Ccoord = Ccoord_t<FieldCollection::spatial_dim()>;
    //! static tensor size
    using Sizes = typename SizesByOrder<order, dim>::Sizes;
    //! plain Eigen type
    using T_t = Eigen::TensorFixedSize<T, Sizes>;
    using value_type = Eigen::TensorMap<T_t>; //!< stl conformance
    using const_reference = Eigen::TensorMap<const T_t>; //!< stl conformance
    //! stl conformance
    using reference = std::conditional_t<ConstField,
                                         const_reference,
                                         value_type>; // since it's a resource handle
    using size_type = typename Parent::size_type; //!< stl conformance
    using pointer = std::unique_ptr<value_type>; //!< stl conformance
    using TypedField = typename Parent::TypedField; //!< field to map
    //! polymorphic base field type (for debug and python)
    using Field = typename Parent::Field;
    //! polymorphic base field type (for debug and python)
    using Field_c = typename Parent::Field_c;
    //! stl conformance
    using const_iterator = typename Parent::template iterator<TensorFieldMap, true>;
    //! stl conformance
    using iterator = std::conditional_t<
      ConstField,
      const_iterator,
      typename Parent::template iterator<TensorFieldMap>>;
    //! stl conformance
    using reverse_iterator = std::reverse_iterator<iterator>;
    //! stl conformance
    using const_reverse_iterator = std::reverse_iterator<const_iterator>;
    //! stl conformance
    friend iterator;

    //! Default constructor
    TensorFieldMap() = delete;

    //! constructor
    TensorFieldMap(Field_c & field);

    //! Copy constructor
    TensorFieldMap(const TensorFieldMap &other) = default;

    //! Move constructor
    TensorFieldMap(TensorFieldMap &&other) = default;

    //! Destructor
    virtual ~TensorFieldMap() = default;

    //! Copy assignment operator
    TensorFieldMap& operator=(const TensorFieldMap &other) = delete;

    //! Assign a matrixlike value to every entry
    inline TensorFieldMap & operator=(const T_t & val);

    //! Move assignment operator
    TensorFieldMap& operator=(TensorFieldMap &&other) = delete;

    //! give human-readable field map type
    inline std::string info_string() const override final;

    //! member access
    inline reference operator[](size_type index);
    //! member access
    inline reference operator[](const Ccoord & ccoord);

    //! member access
    inline const_reference operator[](size_type index) const;
    //! member access
    inline const_reference operator[](const Ccoord& ccoord) const;

    //! return an iterator to first entry of field
    inline iterator begin(){return iterator(*this);}
    //! return an iterator to first entry of field
    inline const_iterator cbegin() const {return const_iterator(*this);}
    //! return an iterator to first entry of field
    inline const_iterator begin() const {return this->cbegin();}
    //! return an iterator past the last entry of field
    inline iterator end(){return iterator(*this, false);}
    //! return an iterator past the last entry of field
    inline const_iterator cend() const {return const_iterator(*this, false);}
    //! return an iterator past the last entry of field
    inline const_iterator end() const {return this->cend();}

    //! evaluate the average of the field
    inline T_t mean() const;
  protected:
    //! for sad, legacy iterator use
    inline pointer ptr_to_val_t(size_type index);
  private:
  };

  /* ---------------------------------------------------------------------- */
  template<class FieldCollection, typename T, Dim_t order, Dim_t dim,
           bool ConstField>
  TensorFieldMap<FieldCollection, T, order, dim, ConstField>::
  TensorFieldMap(Field_c & field)
    :Parent(field) {
<<<<<<< HEAD
=======
    static_assert((isConst == ConstField),
                  "let the compiler deduce isConst, this is a SFINAE "
                  "parameter");
>>>>>>> 8dad2be6
    this->check_compatibility();
  }

  /* ---------------------------------------------------------------------- */
  //! human-readable field map type
  template<class FieldCollection, typename T, Dim_t order, Dim_t dim, bool ConstField>
  std::string
  TensorFieldMap<FieldCollection, T, order, dim, ConstField>::info_string() const {
    std::stringstream info;
    info << "Tensor(" << typeid(T).name() << ", " << order
         << "_o, " << dim << "_d)";
    return info.str();
  }

  /* ---------------------------------------------------------------------- */
  //! member access
  template <class FieldCollection, typename T, Dim_t order, Dim_t dim,
            bool ConstField>
  typename TensorFieldMap<FieldCollection, T, order, dim, ConstField>::reference
  TensorFieldMap<FieldCollection, T, order, dim, ConstField>::
  operator[](size_type index) {
    auto && lambda = [this, &index](auto&&...tens_sizes) {
      return reference(this->get_ptr_to_entry(index), tens_sizes...);
    };
    return call_sizes<order, dim>(lambda);
  }

  template<class FieldCollection, typename T, Dim_t order, Dim_t dim,
           bool ConstField>
  typename TensorFieldMap<FieldCollection, T, order, dim, ConstField>::reference
  TensorFieldMap<FieldCollection, T, order, dim, ConstField>::
  operator[](const Ccoord & ccoord) {
    auto && index = this->collection.get_index(ccoord);
    auto && lambda = [this, &index](auto&&...sizes) {
      return reference(this->get_ptr_to_entry(index), sizes...);
    };
    return call_sizes<order, dim>(lambda);
  }

  template <class FieldCollection, typename T, Dim_t order, Dim_t dim,
            bool ConstField>
  typename TensorFieldMap<FieldCollection, T, order, dim, ConstField>::
  const_reference
  TensorFieldMap<FieldCollection, T, order, dim, ConstField>::
  operator[](size_type index) const {
    // Warning: due to a inconsistency in Eigen's API, tensor maps
    // cannot be constructed from a const ptr, hence this nasty const
    // cast :(
    auto && lambda = [this, &index](auto&&...tens_sizes) {
      return const_reference(const_cast<T*>(this->get_ptr_to_entry(index)),
                   tens_sizes...);
    };
    return call_sizes<order, dim>(lambda);
  }

  template<class FieldCollection, typename T, Dim_t order, Dim_t dim,
           bool ConstField>
  typename TensorFieldMap<FieldCollection, T, order, dim, ConstField>::
  const_reference
  TensorFieldMap<FieldCollection, T, order, dim, ConstField>::
  operator[](const Ccoord & ccoord) const {
    auto && index = this->collection.get_index(ccoord);
    auto && lambda = [this, &index](auto&&...sizes) {
      return const_reference(const_cast<T*>(this->get_ptr_to_entry(index)),
                             sizes...);
    };
    return call_sizes<order, dim>(lambda);
  }

  /* ---------------------------------------------------------------------- */
  template<class FieldCollection, typename T, Dim_t order, Dim_t dim,
           bool ConstField>
  TensorFieldMap<FieldCollection, T, order, dim, ConstField> &
  TensorFieldMap<FieldCollection, T, order, dim, ConstField>::
  operator=(const T_t & val) {
    for (auto && tens: *this) {
      tens = val;
    }
    return *this;
  }

  /* ---------------------------------------------------------------------- */
  template <class FieldCollection, typename T, Dim_t order, Dim_t dim,
            bool ConstField>
  typename TensorFieldMap<FieldCollection, T, order, dim, ConstField>::T_t
  TensorFieldMap<FieldCollection, T, order, dim, ConstField>::
  mean() const {
    T_t mean{T_t::Zero()};
    for (auto && val: *this) {
      mean += val;
    }
    mean *= 1./Real(this->size());
    return mean;
  }

  /* ---------------------------------------------------------------------- */
  //! for sad, legacy iterator use. Don't use unless you have to.
  template<class FieldCollection, typename T, Dim_t order, Dim_t dim,
           bool ConstField>
  typename TensorFieldMap<FieldCollection, T, order, dim, ConstField>::pointer
  TensorFieldMap<FieldCollection, T, order, dim, ConstField>::
  ptr_to_val_t(size_type index) {
    auto && lambda = [this, &index](auto&&... tens_sizes) {
      return std::make_unique<value_type>(this->get_ptr_to_entry(index),
                                       tens_sizes...);
    };
    return call_sizes<order, dim>(lambda);
  }


}  // muSpectre


#endif /* FIELD_MAP_TENSOR_H */<|MERGE_RESOLUTION|>--- conflicted
+++ resolved
@@ -153,12 +153,6 @@
   TensorFieldMap<FieldCollection, T, order, dim, ConstField>::
   TensorFieldMap(Field_c & field)
     :Parent(field) {
-<<<<<<< HEAD
-=======
-    static_assert((isConst == ConstField),
-                  "let the compiler deduce isConst, this is a SFINAE "
-                  "parameter");
->>>>>>> 8dad2be6
     this->check_compatibility();
   }
 
