/**
 * @file   solvers.hh
 *
 * @author Till Junge <till.junge@epfl.ch>
 *
 * @date   24 Apr 2018
 *
 * @brief  Free functions for solving rve problems
 *
 * Copyright © 2018 Till Junge
 *
 * µSpectre is free software; you can redistribute it and/or
 * modify it under the terms of the GNU Lesser General Public License as
 * published by the Free Software Foundation, either version 3, or (at
 * your option) any later version.
 *
 * µSpectre is distributed in the hope that it will be useful, but
 * WITHOUT ANY WARRANTY; without even the implied warranty of
 * MERCHANTABILITY or FITNESS FOR A PARTICULAR PURPOSE. See the GNU
 * Lesser General Public License for more details.
 *
 * You should have received a copy of the GNU Lesser General Public License
 * along with µSpectre; see the file COPYING. If not, write to the
 * Free Software Foundation, Inc., 59 Temple Place - Suite 330,
 * * Boston, MA 02111-1307, USA.
 *
 * Additional permission under GNU GPL version 3 section 7
 *
 * If you modify this Program, or any covered work, by linking or combining it
 * with proprietary FFT implementations or numerical libraries, containing parts
 * covered by the terms of those libraries' licenses, the licensors of this
 * Program grant you additional permission to convey the resulting work.
 *
 */

#ifndef SRC_SOLVER_SOLVERS_HH_
#define SRC_SOLVER_SOLVERS_HH_

#include "solver/solver_base.hh"

#include <Eigen/Dense>

#include <vector>
#include <string>

namespace muSpectre {

  using LoadSteps_t = std::vector<Eigen::MatrixXd>;

  enum class IsStrainInitialised { True, False };

  /**
<<<<<<< HEAD
   * Uses the Newton-conjugate Gradient method to find the static equilibrium of
   * a cell given a series of mean applied strain(ε for *
   * Formulation::small_strain and H (=F-I) for Formulation::finite_strain). The
   * initial macroscopic strain state is set to zero in cell initialisation.
=======
   * Uses the Newton-conjugate Gradient method to find the static equilibrium of a cell
   * given a series of mean applied strain(ε for Formulation::small_strain
   * and H (=F-I) for Formulation::finite_strain ε). The initial macroscopic
   * strain state is set to zero in cell initialisation.
>>>>>>> 445e9a51
   */
  std::vector<OptimizeResult>
  newton_cg(Cell & cell, const LoadSteps_t & load_steps, SolverBase & solver,
            Real newton_tol, Real equil_tol, Dim_t verbose = 0,
            IsStrainInitialised strain_init = IsStrainInitialised::False);

  /**
   * Uses the Newton-conjugate Gradient method to find the static
   * equilibrium of a cell given a mean applied strain.
   */
  inline OptimizeResult
  newton_cg(Cell & cell, const Eigen::Ref<Eigen::MatrixXd> load_step,
            SolverBase & solver, Real newton_tol, Real equil_tol,
            Dim_t verbose = 0,
            IsStrainInitialised strain_init = IsStrainInitialised::False) {
    LoadSteps_t load_steps{load_step};
    return newton_cg(cell, load_steps, solver, newton_tol, equil_tol, verbose,
                     strain_init)
        .front();
  }

  /* ---------------------------------------------------------------------- */
  /**
   * Uses the method proposed by de Geus method to find the static
   * given a series of mean applied strain(ε for Formulation::small_strain
   * and H (=F-I) for Formulation::finite_strain). The initial macroscopic
   * strain state is set to zero in cell initialisation.
   */
  std::vector<OptimizeResult> de_geus(Cell & cell,
                                      const LoadSteps_t & load_steps,
                                      SolverBase & solver, Real newton_tol,
                                      Real equil_tol, Dim_t verbose = 0);

  /* ---------------------------------------------------------------------- */
  /**
   * Uses the method proposed by de Geus method to find the static
   * equilibrium of a cell given a mean applied strain.
   */
  inline OptimizeResult de_geus(Cell & cell,
                                const Eigen::Ref<Eigen::MatrixXd> load_step,
                                SolverBase & solver, Real newton_tol,
                                Real equil_tol, Dim_t verbose = 0) {
    return de_geus(cell, LoadSteps_t{load_step}, solver, newton_tol, equil_tol,
                   verbose)[0];
  }

}  // namespace muSpectre

#endif  // SRC_SOLVER_SOLVERS_HH_<|MERGE_RESOLUTION|>--- conflicted
+++ resolved
@@ -50,17 +50,10 @@
   enum class IsStrainInitialised { True, False };
 
   /**
-<<<<<<< HEAD
    * Uses the Newton-conjugate Gradient method to find the static equilibrium of
-   * a cell given a series of mean applied strain(ε for *
-   * Formulation::small_strain and H (=F-I) for Formulation::finite_strain). The
-   * initial macroscopic strain state is set to zero in cell initialisation.
-=======
-   * Uses the Newton-conjugate Gradient method to find the static equilibrium of a cell
-   * given a series of mean applied strain(ε for Formulation::small_strain
-   * and H (=F-I) for Formulation::finite_strain ε). The initial macroscopic
-   * strain state is set to zero in cell initialisation.
->>>>>>> 445e9a51
+   * a cell given a series of mean applied strain(ε for
+   * Formulation::small_strain and H (=F-I) for Formulation::finite_strain).
+   * The initial macroscopic strain state is set to zero in cell initialisation.
    */
   std::vector<OptimizeResult>
   newton_cg(Cell & cell, const LoadSteps_t & load_steps, SolverBase & solver,
