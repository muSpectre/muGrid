--- conflicted
+++ resolved
@@ -261,42 +261,6 @@
   BOOST_AUTO_TEST_CASE(cartesian_decomposition) {
     auto & comm{MPIContext::get_context().comm};
 
-<<<<<<< HEAD
-    const DynCcoord_t & nb_domain_grid_pts{15, 15};
-    Eigen::MatrixXd ref_values{Eigen::MatrixXd::Random(15, 15)};
-    const DynCcoord_t & nb_ghosts_left{2, 2};
-    const DynCcoord_t & nb_ghosts_right{3, 3};
-
-    std::vector<DynCcoord_t> nb_subdivisions_to_test{{2, 2}};
-    for (auto & nb_subdivisions : nb_subdivisions_to_test) {
-      CartesianDecomposition cart_decomp{comm, nb_domain_grid_pts,
-                                         nb_subdivisions, nb_ghosts_left,
-                                         nb_ghosts_right};
-      auto & subdomain_locations{cart_decomp.get_subdomain_locations()};
-      auto & nb_subdomain_grid_pts{cart_decomp.get_nb_subdomain_grid_pts()};
-
-      auto & collection{cart_decomp.get_collection()};
-      const Index_t nb_components{1};
-      const std::string field_name{"test_field"};
-      auto & field{collection.real_field(field_name, nb_components)};
-      auto && field_map{field.get_sub_pt_map(Unknown)};
-
-      // Fill the non-ghost cells of the field with some values
-      CcoordOps::DynamicPixels pixels{nb_subdomain_grid_pts};
-      for (auto && pixel_id_coords : pixels.enumerate()) {
-        auto && id{std::get<0>(pixel_id_coords)};
-        auto && local_coords{std::get<1>(pixel_id_coords)};
-        if (local_coords[0] >= nb_ghosts_left[0] &&
-            local_coords[0] < nb_subdomain_grid_pts[0] - nb_ghosts_right[0] &&
-            local_coords[1] >= nb_ghosts_left[1] &&
-            local_coords[1] < nb_subdomain_grid_pts[1] - nb_ghosts_right[1]) {
-          auto && global_coords{(subdomain_locations + local_coords) %
-                                nb_domain_grid_pts};
-          auto && field_value{
-              ref_values.coeff(global_coords[0], global_coords[1])};
-          field_map[id] << field_value;
-        }
-=======
     // Decide the number of subdivisions according to number of processes.
     int nb_process{comm.size()};
     DynCcoord_t nb_subdivisions{};
@@ -366,7 +330,6 @@
         auto && global_coords{(subdomain_locations + local_coords) %
                               nb_domain_grid_pts};
         field_map[id] << get_ref_value(global_coords);
->>>>>>> dfdb2b49
       }
     }
 
