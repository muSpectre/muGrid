#!/usr/bin/env python3
# -*- coding:utf-8 -*-
"""
@file     python_file_io_tests.py

@author  Richard Leute <richard.leute@imtek.uni-freiburg.de>

@date    11 Sep 2020

@brief   test the python bindings for the file I/O interface

Copyright © 2020 Till Junge

µGrid is free software; you can redistribute it and/or
modify it under the terms of the GNU Lesser General Public License as
published by the Free Software Foundation, either version 3, or (at
your option) any later version.

µGrid is distributed in the hope that it will be useful, but
WITHOUT ANY WARRANTY; without even the implied warranty of
MERCHANTABILITY or FITNESS FOR A PARTICULAR PURPOSE. See the GNU
Lesser General Public License for more details.

You should have received a copy of the GNU Lesser General Public License
along with µGrid; see the file COPYING. If not, write to the
Free Software Foundation, Inc., 59 Temple Place - Suite 330,
Boston, MA 02111-1307, USA.

Additional permission under GNU GPL version 3 section 7

If you modify this Program, or any covered work, by linking or combining it
with proprietary FFT implementations or numerical libraries, containing parts
covered by the terms of those libraries' licenses, the licensors of this
Program grant you additional permission to convey the resulting work.
"""

import unittest

import muGrid

try:
    from mpi4py import MPI
except ImportError:
    MPI = None
import numpy as np
import os

import random
import string
import time

<<<<<<< HEAD

class FileIOTest(unittest.TestCase):
    def setUp(self):
        self.nb_domain_grid_pts = (3, 3, 3)
        self.nb_subdomain_grid_pts = (3, 3, 3)
        self.file_f_name = "python_binding_io_field-tests.nc"
        self.file_sf_name = "python_binding_io_state-field-tests.nc"
        self.file_ga_name = "python_binding_io_global-attributes-tests.nc"
        if MPI:
            self.comm = MPI.COMM_WORLD
        else:
            self.comm = muGrid.Communicator()

        # global field collection
        self.fc_glob = \
            muGrid.GlobalFieldCollection(len(self.nb_domain_grid_pts))
        self.fc_glob.initialise(
            self.nb_domain_grid_pts, self.nb_subdomain_grid_pts)

        # local field collection
        self.local_pixels = [2, 15, 9, 7, 3]
        self.fc_loc = muGrid.LocalFieldCollection(len(self.nb_domain_grid_pts),
                                                  "MyLocalFieldCollection")
        for global_index in self.local_pixels:
            self.fc_loc.add_pixel(global_index)
        self.fc_loc.initialise()

    def test_FileIONetCDF_Fields(self):
        if self.comm.rank == 0:
            if os.path.exists(self.file_f_name):
                os.remove(self.file_f_name)

        self.comm.barrier()

        file_io_object = muGrid.FileIONetCDF(self.file_f_name, muGrid.OpenMode.Write, self.comm)

        glob_field_name = "global-test-field"
        loc_field_name = "local-test-field"
        f_glob = self.fc_glob.register_real_field(glob_field_name, 1, 'pixel')
        a_glob = np.array(f_glob, copy=False)
        # set seed to reproduce random numbers for read test
        np.random.seed(12345)
        a_glob[:] = np.random.random(self.nb_domain_grid_pts)
        a_glob_frame0_ref = np.copy(a_glob)
        file_io_object.register_field_collection(self.fc_glob)

        f_loc = self.fc_loc.register_real_field(loc_field_name, 1, 'pixel')
        a_loc = np.array(f_loc, copy=False)
        # set seed to reproduce random numbers for read test
        np.random.seed(98765)
        a_loc[:] = np.random.random(len(self.local_pixels))
        a_loc_frame0_ref = np.copy(a_loc)
        file_io_object.register_field_collection(self.fc_loc)

        # you can not write to a frame before you have appended it to the
        # file_io_object
        with self.assertRaises(RuntimeError):
            file_io_object.write(0, [glob_field_name])

        # ## different versions to access a single frame of the file_io_object
        # append the first frame to the file io object
        file_frame = file_io_object.append_frame()
        # write both fields
        file_frame.write()
        # overwrite the global field
        file_io_object.write(0, [glob_field_name])
        # overwrite the local field
        file_io_object[0].write([loc_field_name])

        # write new values into the fields
        np.random.seed(6789)
        a_glob[:] = np.random.random(self.nb_domain_grid_pts)
        a_glob_frame1_ref = np.copy(a_glob)
        np.random.seed(4321)
        a_loc[:] = np.random.random(len(self.local_pixels))
        a_loc_frame1_ref = np.copy(a_loc)
        # write both fields to the second frame
        file_io_object.append_frame().write()

        # loop over frames and read both fields
        for frame in file_io_object:
            frame.read()

        # read fields by name in frame 0
        file_io_object.read(0, [glob_field_name])
        self.assertTrue((a_glob == a_glob_frame0_ref).all())
        file_io_object.read(0, [loc_field_name])
        self.assertTrue((a_loc == a_loc_frame0_ref).all())

        # read fields in frame 1
        file_io_object.read(1)
        self.assertTrue((a_glob == a_glob_frame1_ref).all())
        self.assertTrue((a_loc == a_loc_frame1_ref).all())

        file_io_object.close()

        # ## append frame 2 to the already written netcdf file
        file_io_object = muGrid.FileIONetCDF(self.file_f_name, muGrid.OpenMode.Append, self.comm)
        file_io_object.register_field_collection(self.fc_glob)
        file_io_object.register_field_collection(self.fc_loc)
        a_glob[:] = 1234
        a_loc[:] = 5678
        file_io_object.append_frame().write()

        # read fields in frame 2
        file_io_object.read(2)
        self.assertTrue((a_glob == 1234).all())
        self.assertTrue((a_loc == 5678).all())

    def test_FileIONetCDF_StateFields(self):
        if self.comm.rank == 0:
            if os.path.exists(self.file_sf_name):
                os.remove(self.file_sf_name)

        self.comm.barrier()

        file_io_object = muGrid.FileIONetCDF(self.file_sf_name, muGrid.OpenMode.Write, self.comm)

        glob_prefix = "global-state-field"
        loc_prefix = "local-state-field"
        sf_glob = \
            self.fc_glob.register_real_state_field(glob_prefix, 3, 1, 'pixel')
        # iterate over state field where only the current field has write access
        for i in range(sf_glob.get_nb_memory() + 1):
            f_glob = sf_glob.current()
            a_glob = np.array(f_glob, copy=False)
            a_glob[:] = i + 1
            sf_glob.cycle()
        # bring field in the correct order
        for i in range(sf_glob.get_nb_memory()):
            sf_glob.cycle()
        file_io_object.register_field_collection(self.fc_glob)


        sf_loc = self.fc_loc.register_int_state_field(loc_prefix, 3, 1, 'pixel')
        # iterate over state field where only the current field has write access
        for i in range(sf_loc.get_nb_memory() + 1):
            f_loc = sf_loc.current()
            a_loc = np.array(f_loc, copy=False)
            a_loc[:] = 2*i + 1
            sf_loc.cycle()
        # bring field in the correct order
        for i in range(sf_loc.get_nb_memory()):
            sf_loc.cycle()
        file_io_object.register_field_collection(self.fc_loc)

        # write only global state field in frame 0
        file_frame = file_io_object.append_frame()
        file_frame.write([glob_prefix])

        # write only local state field in frame 1
        file_io_object.append_frame().write([loc_prefix])

        # read fields by name in frame 0
        file_io_object.read(0, [glob_prefix, loc_prefix])
        for i in range(sf_glob.get_nb_memory() + 1):
            f_glob = sf_glob.old(i)
            a_glob = np.array(f_glob, copy=False)
            ref = sf_glob.get_nb_memory() + 1 - i
            self.assertTrue((a_glob == ref).all(),
                            str(a_glob) + " != " + str(ref))
        for i in range(sf_loc.get_nb_memory() + 1):
            f_loc = sf_loc.old(i)
            a_loc = np.array(f_loc, copy=False)
            ref = 0
            self.assertTrue((a_loc == ref).all(),
                            str(a_loc) + " != " + str(ref))

        # read fields in frame 1
        file_io_object.read(1)
        for i in range(sf_glob.get_nb_memory() + 1):
            f_glob = sf_glob.old(i)
=======
if 'FileIONetCDF' in dir(muGrid):
    class FileIOTest(unittest.TestCase):
        def setUp(self):
            self.nb_domain_grid_pts = (3, 3, 3)
            self.nb_subdomain_grid_pts = (3, 3, 3)
            self.file_f_name = "python_binding_io_field-tests.nc"
            self.file_sf_name = "python_binding_io_state-field-tests.nc"
            self.file_ga_name = "python_binding_io_global-attributes-tests.nc"
            if MPI:
                self.comm = MPI.COMM_WORLD
            else:
                self.comm = muGrid.Communicator()

            # global field collection
            self.fc_glob = \
                muGrid.GlobalFieldCollection(len(self.nb_domain_grid_pts))
            self.fc_glob.initialise(
                self.nb_domain_grid_pts, self.nb_subdomain_grid_pts)

            # local field collection
            self.local_pixels = [2, 15, 9, 7, 3]
            self.fc_loc = muGrid.LocalFieldCollection(len(self.nb_domain_grid_pts),
                                                      "MyLocalFieldCollection")
            for global_index in self.local_pixels:
                self.fc_loc.add_pixel(global_index)
            self.fc_loc.initialise()

        def test_FileIONetCDF_Fields(self):
            if os.path.exists(self.file_f_name):
                os.remove(self.file_f_name)

            file_io_object = muGrid.FileIONetCDF(self.file_f_name, muGrid.OpenMode.Write, self.comm)

            glob_field_name = "global-test-field"
            loc_field_name = "local-test-field"
            f_glob = self.fc_glob.register_real_field(glob_field_name, 1, 'pixel')
>>>>>>> 78c8b262
            a_glob = np.array(f_glob, copy=False)
            # set seed to reproduce random numbers for read test
            np.random.seed(12345)
            a_glob[:] = np.random.random(self.nb_domain_grid_pts)
            a_glob_frame0_ref = np.copy(a_glob)
            file_io_object.register_field_collection(self.fc_glob)

            f_loc = self.fc_loc.register_real_field(loc_field_name, 1, 'pixel')
            a_loc = np.array(f_loc, copy=False)
<<<<<<< HEAD
            ref = 2 * (sf_loc.get_nb_memory() - i) + 1
            self.assertTrue((a_loc == ref).all(),
                            str(a_loc) + " != " + str(ref))

        file_io_object.close()

        # ## append frame 2 to the already written netcdf file
        file_io_object = muGrid.FileIONetCDF(self.file_sf_name, muGrid.OpenMode.Append, self.comm)
        file_io_object.register_field_collection(self.fc_glob)
        file_io_object.register_field_collection(self.fc_loc)
        a_glob[:] = 1234
        a_loc[:] = 5678
        file_io_object.append_frame().write()

        # read fields in frame 2
        file_io_object.read(2)
        self.assertTrue((a_glob == 1234).all())
        self.assertTrue((a_loc == 5678).all())

    def test_FileIONetCDF_global_attributes(self):
        # --- write global attributes --- #
        if self.comm.rank == 0:
            if os.path.exists(self.file_ga_name):
                os.remove(self.file_ga_name)

        self.comm.barrier()

        file_io_object_w = muGrid.FileIONetCDF(self.file_ga_name, muGrid.OpenMode.Write, self.comm)

        global_att_1_name = "global_att_str"
        global_att_1_value = "123abc"
        global_att_2_name = "global_att_Int"
        global_att_2_value = np.array([1234, 5678],
                                      dtype=int).tolist()
        global_att_3_name = "global_att_Uint"
        global_att_3_value = np.array([1234, 5678],
                                      dtype=np.uintc).tolist()
        global_att_4_name = "global_att_Index_t"
        global_att_4_value = np.array([1234, 5678],
                                      dtype=np.int64).tolist()
        global_att_5_name = "global_att_Real"
        global_att_5_value = np.array([1234, 5678],
                                      dtype=np.double).tolist()
        file_io_object_w.write_global_attribute(global_att_1_name,
                                                global_att_1_value)
        file_io_object_w.write_global_attribute(global_att_2_name,
                                                global_att_2_value)
        file_io_object_w.write_global_attribute(global_att_3_name,
                                                global_att_3_value)
        file_io_object_w.write_global_attribute(global_att_4_name,
                                                global_att_4_value)
        file_io_object_w.write_global_attribute(global_att_5_name,
                                                global_att_5_value)
        file_io_object_w.register_field_collection(self.fc_glob)
        file_io_object_w.register_field_collection(self.fc_loc)
        file_io_object_w.close()

        # by default written global attributes
        global_att_names_default = ['creation_date', 'creation_time',
                                    'last_modified_date', 'last_modified_time',
                                    'muGrid_version_info',
                                    'muGrid_git_hash',
                                    'muGrid_description',
                                    'muGrid_git_branch_is_dirty']
        global_att_values_default = [None]*len(global_att_names_default)

        # actually added global attributes
        global_att_names_ref = global_att_names_default.copy()
        global_att_names_ref.extend([global_att_1_name, global_att_2_name,
                                     global_att_3_name, global_att_4_name,
                                     global_att_5_name])
        global_att_values_ref = global_att_values_default.copy()
        global_att_values_ref.extend([global_att_1_value, global_att_2_value,
                                      global_att_3_value, global_att_4_value,
                                      global_att_5_value])

        # --- read global attribute --- #
        file_io_object_r = muGrid.FileIONetCDF(self.file_ga_name, muGrid.OpenMode.Read, self.comm)

        with self.assertRaises(RuntimeError) as cm:
            file_io_object_r.write_global_attribute(global_att_1_name,
=======
            # set seed to reproduce random numbers for read test
            np.random.seed(98765)
            a_loc[:] = np.random.random(len(self.local_pixels))
            a_loc_frame0_ref = np.copy(a_loc)
            file_io_object.register_field_collection(self.fc_loc)

            # you can not write to a frame before you have appended it to the
            # file_io_object
            with self.assertRaises(RuntimeError):
                file_io_object.write(0, [glob_field_name])

            # ## different versions to access a single frame of the file_io_object
            # append the first frame to the file io object
            file_frame = file_io_object.append_frame()
            # write both fields
            file_frame.write()
            # overwrite the global field
            file_io_object.write(0, [glob_field_name])
            # overwrite the local field
            file_io_object[0].write([loc_field_name])

            # write new values into the fields
            np.random.seed(6789)
            a_glob[:] = np.random.random(self.nb_domain_grid_pts)
            a_glob_frame1_ref = np.copy(a_glob)
            np.random.seed(4321)
            a_loc[:] = np.random.random(len(self.local_pixels))
            a_loc_frame1_ref = np.copy(a_loc)
            # write both fields to the second frame
            file_io_object.append_frame().write()

            # loop over frames and read both fields
            for frame in file_io_object:
                frame.read()

            # read fields by name in frame 0
            file_io_object.read(0, [glob_field_name])
            self.assertTrue((a_glob == a_glob_frame0_ref).all())
            file_io_object.read(0, [loc_field_name])
            self.assertTrue((a_loc == a_loc_frame0_ref).all())

            # read fields in frame 1
            file_io_object.read(1)
            self.assertTrue((a_glob == a_glob_frame1_ref).all())
            self.assertTrue((a_loc == a_loc_frame1_ref).all())

            file_io_object.close()

            # ## append frame 2 to the already written netcdf file
            file_io_object = muGrid.FileIONetCDF(self.file_f_name, muGrid.OpenMode.Append, self.comm)
            file_io_object.register_field_collection(self.fc_glob)
            file_io_object.register_field_collection(self.fc_loc)
            a_glob[:] = 1234
            a_loc[:] = 5678
            file_io_object.append_frame().write()

            # read fields in frame 2
            file_io_object.read(2)
            self.assertTrue((a_glob == 1234).all())
            self.assertTrue((a_loc == 5678).all())

        def test_FileIONetCDF_StateFields(self):
            if os.path.exists(self.file_sf_name):
                os.remove(self.file_sf_name)

            file_io_object = muGrid.FileIONetCDF(self.file_sf_name, muGrid.OpenMode.Write, self.comm)

            glob_prefix = "global-state-field"
            loc_prefix = "local-state-field"
            sf_glob = \
                self.fc_glob.register_real_state_field(glob_prefix, 3, 1, 'pixel')
            # iterate over state field where only the current field has write access
            for i in range(sf_glob.get_nb_memory() + 1):
                f_glob = sf_glob.current()
                a_glob = np.array(f_glob, copy=False)
                a_glob[:] = i + 1
                sf_glob.cycle()
            # bring field in the correct order
            for i in range(sf_glob.get_nb_memory()):
                sf_glob.cycle()
            file_io_object.register_field_collection(self.fc_glob)


            sf_loc = self.fc_loc.register_int_state_field(loc_prefix, 3, 1, 'pixel')
            # iterate over state field where only the current field has write access
            for i in range(sf_loc.get_nb_memory() + 1):
                f_loc = sf_loc.current()
                a_loc = np.array(f_loc, copy=False)
                a_loc[:] = 2*i + 1
                sf_loc.cycle()
            # bring field in the correct order
            for i in range(sf_loc.get_nb_memory()):
                sf_loc.cycle()
            file_io_object.register_field_collection(self.fc_loc)

            # write only global state field in frame 0
            file_frame = file_io_object.append_frame()
            file_frame.write([glob_prefix])

            # write only local state field in frame 1
            file_io_object.append_frame().write([loc_prefix])

            # read fields by name in frame 0
            file_io_object.read(0, [glob_prefix, loc_prefix])
            for i in range(sf_glob.get_nb_memory() + 1):
                f_glob = sf_glob.old(i)
                a_glob = np.array(f_glob, copy=False)
                ref = sf_glob.get_nb_memory() + 1 - i
                self.assertTrue((a_glob == ref).all(),
                                str(a_glob) + " != " + str(ref))
            for i in range(sf_loc.get_nb_memory() + 1):
                f_loc = sf_loc.old(i)
                a_loc = np.array(f_loc, copy=False)
                ref = 0
                self.assertTrue((a_loc == ref).all(),
                                str(a_loc) + " != " + str(ref))

            # read fields in frame 1
            file_io_object.read(1)
            for i in range(sf_glob.get_nb_memory() + 1):
                f_glob = sf_glob.old(i)
                a_glob = np.array(f_glob, copy=False)
                ref = 0
                self.assertTrue((a_glob == ref).all(),
                                str(a_glob) + " != " + str(ref))
            for i in range(sf_loc.get_nb_memory() + 1):
                f_loc = sf_loc.old(i)
                a_loc = np.array(f_loc, copy=False)
                ref = 2 * (sf_loc.get_nb_memory() - i) + 1
                self.assertTrue((a_loc == ref).all(),
                                str(a_loc) + " != " + str(ref))

            file_io_object.close()

            # ## append frame 2 to the already written netcdf file
            file_io_object = muGrid.FileIONetCDF(self.file_sf_name, muGrid.OpenMode.Append, self.comm)
            file_io_object.register_field_collection(self.fc_glob)
            file_io_object.register_field_collection(self.fc_loc)
            a_glob[:] = 1234
            a_loc[:] = 5678
            file_io_object.append_frame().write()

            # read fields in frame 2
            file_io_object.read(2)
            self.assertTrue((a_glob == 1234).all())
            self.assertTrue((a_loc == 5678).all())

        def test_FileIONetCDF_global_attributes(self):
            # --- write global attributes --- #
            if os.path.exists(self.file_ga_name):
                os.remove(self.file_ga_name)

            file_io_object_w = muGrid.FileIONetCDF(self.file_ga_name, muGrid.OpenMode.Write, self.comm)

            global_att_1_name = "global_att_str"
            global_att_1_value = "123abc"
            global_att_2_name = "global_att_Int"
            global_att_2_value = np.array([1234, 5678],
                                          dtype=int).tolist()
            global_att_3_name = "global_att_Uint"
            global_att_3_value = np.array([1234, 5678],
                                          dtype=np.uintc).tolist()
            global_att_4_name = "global_att_Index_t"
            global_att_4_value = np.array([1234, 5678],
                                          dtype=np.int64).tolist()
            global_att_5_name = "global_att_Real"
            global_att_5_value = np.array([1234, 5678],
                                          dtype=np.double).tolist()
            file_io_object_w.write_global_attribute(global_att_1_name,
>>>>>>> 78c8b262
                                                    global_att_1_value)
            file_io_object_w.write_global_attribute(global_att_2_name,
                                                    global_att_2_value)
            file_io_object_w.write_global_attribute(global_att_3_name,
                                                    global_att_3_value)
            file_io_object_w.write_global_attribute(global_att_4_name,
                                                    global_att_4_value)
            file_io_object_w.write_global_attribute(global_att_5_name,
                                                    global_att_5_value)
            file_io_object_w.register_field_collection(self.fc_glob)
            file_io_object_w.register_field_collection(self.fc_loc)
            file_io_object_w.close()

            # by default written global attributes
            global_att_names_default = ['creation_date', 'creation_time',
                                        'last_modified_date', 'last_modified_time',
                                        'muGrid_version_info',
                                        'muGrid_git_hash',
                                        'muGrid_description',
                                        'muGrid_git_branch_is_dirty']
            global_att_values_default = [None]*len(global_att_names_default)

            # actually added global attributes
            global_att_names_ref = global_att_names_default.copy()
            global_att_names_ref.extend([global_att_1_name, global_att_2_name,
                                         global_att_3_name, global_att_4_name,
                                         global_att_5_name])
            global_att_values_ref = global_att_values_default.copy()
            global_att_values_ref.extend([global_att_1_value, global_att_2_value,
                                          global_att_3_value, global_att_4_value,
                                          global_att_5_value])

            # --- read global attribute --- #
            file_io_object_r = muGrid.FileIONetCDF(self.file_ga_name, muGrid.OpenMode.Read, self.comm)

            with self.assertRaises(RuntimeError) as cm:
                file_io_object_r.write_global_attribute(global_att_1_name,
                                                        global_att_1_value)
                error_message = "It is only possible to write global attributes "\
                    + "when the FileIONetCDF object was open with "\
                    + "'FileIOBase::OpenMode::Write'."
                self.assertEqual(cm.exception.error_code, error_message)

            global_att_names = file_io_object_r.read_global_attribute_names()
            self.assertTrue(global_att_names == global_att_names_ref)

            for i, g_att_name in enumerate(global_att_names):
                g_att_value = file_io_object_r.read_global_attribute(g_att_name)
                if g_att_name not in global_att_names_default:
                    if type(g_att_value) == str or isinstance(g_att_value, list):
                        self.assertTrue(g_att_value == global_att_values_ref[i])
                    elif isinstance(g_att_value, np.ndarray):
                        self.assertTrue(
                            (g_att_value == global_att_values_ref[i]).all())
                    else:
                        raise RuntimeError("Unknow type '" + str(type(g_att_value)) +
                                           "'of attribute value in 'FileIOTest."
                                           "test_FileIONetCDF_global_attributes()'.")
                else:
                    # add date and time to reference
                    global_att_values_ref[i] = g_att_value

            # construct reference dictionary
            global_att_ref_dic = dict(
                zip(global_att_names_ref, global_att_values_ref))
            global_att_dic = file_io_object_r.read_global_attributes()
            for k in global_att_dic.keys():
                self.assertTrue(global_att_dic[k] == global_att_ref_dic[k])

            # --- change global attribute in append mode --- #
            file_io_object_a = muGrid.FileIONetCDF(self.file_ga_name, muGrid.OpenMode.Append, self.comm)

            old_name = global_att_1_name  # this is a str attribute
            old_value = file_io_object_a.read_global_attribute(old_name)
            too_long_value = old_value + "."  # exceeds old att value by one symbol
            too_long_name = old_name + "."  # exceeds old att name by one symbol

            # check for possible errors
            with self.assertRaises(RuntimeError) as cm:
                file_io_object_a.update_global_attribute(old_name,
                                                         old_name,
                                                         too_long_value)
            error_code = ("The new global attribute value data exceeds the"
                          + " old value data size which is not allowed!")
            self.assertTrue(str(cm.exception)[:len(error_code)] == error_code)

            with self.assertRaises(RuntimeError) as cm:
                file_io_object_a.update_global_attribute(old_name,
                                                         too_long_name,
                                                         old_value)
            error_code = ("The new global attribute name exceeds the old name"
                          + " size which is not allowed!")
            self.assertTrue(str(cm.exception)[:len(error_code)] == error_code)

            def random_name_generator(size=6, chars=string.ascii_uppercase
                                      + string.ascii_lowercase + string.digits):
                return ''.join(random.choice(chars) for _ in range(size))

            valid_new_value = random_name_generator(len(old_value))
            valid_new_name = random_name_generator(len(old_name))

            file_io_object_a.update_global_attribute(old_name,
<<<<<<< HEAD
                                                     too_long_name,
                                                     old_value)
        error_code = ("The new global attribute name exceeds the old name"
                      + " size which is not allowed!")
        self.assertTrue(str(cm.exception)[:len(error_code)] == error_code)

        valid_new_value = "abc!!!"
        valid_new_name = "global_att_new"

        file_io_object_a.update_global_attribute(old_name,
                                                 valid_new_name,
                                                 valid_new_value)

        time.sleep(1)  # delay to get a new time in last modified time
        file_io_object_a.close()  # now the last modified time should be updated
=======
                                                     valid_new_name,
                                                     valid_new_value)
>>>>>>> 78c8b262

            time.sleep(1)  # delay to get a new time in last modified time
            file_io_object_a.close()  # now the last modified time should be updated

            # check if the global att and the last_modified_time were updated
            file_io_object_r2 = muGrid.FileIONetCDF(self.file_ga_name, muGrid.OpenMode.Read, self.comm)

            with self.assertRaises(RuntimeError) as cm:
                file_io_object_r2.read_global_attribute(old_name)
            error_code = ("The global attribute with name 'global_att_str' was"
                          " not found. Maybe you forgot to register the"
                          " corresponding NetCDFGlobalAtt?")
            self.assertTrue(str(cm.exception)[:len(error_code)] == error_code)

            updated_value = file_io_object_r2.read_global_attribute(valid_new_name)
            self.assertEqual(updated_value, valid_new_value)

            old_lmt = global_att_ref_dic["last_modified_time"]
            new_lmt = file_io_object_r2.read_global_attribute("last_modified_time")
            self.assertTrue(old_lmt != new_lmt)

if __name__ == "__main__":
    unittest.main()<|MERGE_RESOLUTION|>--- conflicted
+++ resolved
@@ -42,14 +42,11 @@
     from mpi4py import MPI
 except ImportError:
     MPI = None
+import os
+import time
+
 import numpy as np
-import os
-
-import random
-import string
-import time
-
-<<<<<<< HEAD
+
 
 class FileIOTest(unittest.TestCase):
     def setUp(self):
@@ -64,15 +61,14 @@
             self.comm = muGrid.Communicator()
 
         # global field collection
-        self.fc_glob = \
-            muGrid.GlobalFieldCollection(len(self.nb_domain_grid_pts))
-        self.fc_glob.initialise(
-            self.nb_domain_grid_pts, self.nb_subdomain_grid_pts)
+        self.fc_glob = muGrid.GlobalFieldCollection(len(self.nb_domain_grid_pts))
+        self.fc_glob.initialise(self.nb_domain_grid_pts, self.nb_subdomain_grid_pts)
 
         # local field collection
         self.local_pixels = [2, 15, 9, 7, 3]
-        self.fc_loc = muGrid.LocalFieldCollection(len(self.nb_domain_grid_pts),
-                                                  "MyLocalFieldCollection")
+        self.fc_loc = muGrid.LocalFieldCollection(
+            len(self.nb_domain_grid_pts), "MyLocalFieldCollection"
+        )
         for global_index in self.local_pixels:
             self.fc_loc.add_pixel(global_index)
         self.fc_loc.initialise()
@@ -84,11 +80,13 @@
 
         self.comm.barrier()
 
-        file_io_object = muGrid.FileIONetCDF(self.file_f_name, muGrid.OpenMode.Write, self.comm)
+        file_io_object = muGrid.FileIONetCDF(
+            self.file_f_name, muGrid.OpenMode.Write, self.comm
+        )
 
         glob_field_name = "global-test-field"
         loc_field_name = "local-test-field"
-        f_glob = self.fc_glob.register_real_field(glob_field_name, 1, 'pixel')
+        f_glob = self.fc_glob.register_real_field(glob_field_name, 1, "pixel")
         a_glob = np.array(f_glob, copy=False)
         # set seed to reproduce random numbers for read test
         np.random.seed(12345)
@@ -96,7 +94,7 @@
         a_glob_frame0_ref = np.copy(a_glob)
         file_io_object.register_field_collection(self.fc_glob)
 
-        f_loc = self.fc_loc.register_real_field(loc_field_name, 1, 'pixel')
+        f_loc = self.fc_loc.register_real_field(loc_field_name, 1, "pixel")
         a_loc = np.array(f_loc, copy=False)
         # set seed to reproduce random numbers for read test
         np.random.seed(98765)
@@ -147,7 +145,9 @@
         file_io_object.close()
 
         # ## append frame 2 to the already written netcdf file
-        file_io_object = muGrid.FileIONetCDF(self.file_f_name, muGrid.OpenMode.Append, self.comm)
+        file_io_object = muGrid.FileIONetCDF(
+            self.file_f_name, muGrid.OpenMode.Append, self.comm
+        )
         file_io_object.register_field_collection(self.fc_glob)
         file_io_object.register_field_collection(self.fc_loc)
         a_glob[:] = 1234
@@ -166,12 +166,13 @@
 
         self.comm.barrier()
 
-        file_io_object = muGrid.FileIONetCDF(self.file_sf_name, muGrid.OpenMode.Write, self.comm)
+        file_io_object = muGrid.FileIONetCDF(
+            self.file_sf_name, muGrid.OpenMode.Write, self.comm
+        )
 
         glob_prefix = "global-state-field"
         loc_prefix = "local-state-field"
-        sf_glob = \
-            self.fc_glob.register_real_state_field(glob_prefix, 3, 1, 'pixel')
+        sf_glob = self.fc_glob.register_real_state_field(glob_prefix, 3, 1, "pixel")
         # iterate over state field where only the current field has write access
         for i in range(sf_glob.get_nb_memory() + 1):
             f_glob = sf_glob.current()
@@ -183,13 +184,12 @@
             sf_glob.cycle()
         file_io_object.register_field_collection(self.fc_glob)
 
-
-        sf_loc = self.fc_loc.register_int_state_field(loc_prefix, 3, 1, 'pixel')
+        sf_loc = self.fc_loc.register_int_state_field(loc_prefix, 3, 1, "pixel")
         # iterate over state field where only the current field has write access
         for i in range(sf_loc.get_nb_memory() + 1):
             f_loc = sf_loc.current()
             a_loc = np.array(f_loc, copy=False)
-            a_loc[:] = 2*i + 1
+            a_loc[:] = 2 * i + 1
             sf_loc.cycle()
         # bring field in the correct order
         for i in range(sf_loc.get_nb_memory()):
@@ -209,75 +209,32 @@
             f_glob = sf_glob.old(i)
             a_glob = np.array(f_glob, copy=False)
             ref = sf_glob.get_nb_memory() + 1 - i
-            self.assertTrue((a_glob == ref).all(),
-                            str(a_glob) + " != " + str(ref))
+            self.assertTrue((a_glob == ref).all(), str(a_glob) + " != " + str(ref))
         for i in range(sf_loc.get_nb_memory() + 1):
             f_loc = sf_loc.old(i)
             a_loc = np.array(f_loc, copy=False)
             ref = 0
-            self.assertTrue((a_loc == ref).all(),
-                            str(a_loc) + " != " + str(ref))
+            self.assertTrue((a_loc == ref).all(), str(a_loc) + " != " + str(ref))
 
         # read fields in frame 1
         file_io_object.read(1)
         for i in range(sf_glob.get_nb_memory() + 1):
             f_glob = sf_glob.old(i)
-=======
-if 'FileIONetCDF' in dir(muGrid):
-    class FileIOTest(unittest.TestCase):
-        def setUp(self):
-            self.nb_domain_grid_pts = (3, 3, 3)
-            self.nb_subdomain_grid_pts = (3, 3, 3)
-            self.file_f_name = "python_binding_io_field-tests.nc"
-            self.file_sf_name = "python_binding_io_state-field-tests.nc"
-            self.file_ga_name = "python_binding_io_global-attributes-tests.nc"
-            if MPI:
-                self.comm = MPI.COMM_WORLD
-            else:
-                self.comm = muGrid.Communicator()
-
-            # global field collection
-            self.fc_glob = \
-                muGrid.GlobalFieldCollection(len(self.nb_domain_grid_pts))
-            self.fc_glob.initialise(
-                self.nb_domain_grid_pts, self.nb_subdomain_grid_pts)
-
-            # local field collection
-            self.local_pixels = [2, 15, 9, 7, 3]
-            self.fc_loc = muGrid.LocalFieldCollection(len(self.nb_domain_grid_pts),
-                                                      "MyLocalFieldCollection")
-            for global_index in self.local_pixels:
-                self.fc_loc.add_pixel(global_index)
-            self.fc_loc.initialise()
-
-        def test_FileIONetCDF_Fields(self):
-            if os.path.exists(self.file_f_name):
-                os.remove(self.file_f_name)
-
-            file_io_object = muGrid.FileIONetCDF(self.file_f_name, muGrid.OpenMode.Write, self.comm)
-
-            glob_field_name = "global-test-field"
-            loc_field_name = "local-test-field"
-            f_glob = self.fc_glob.register_real_field(glob_field_name, 1, 'pixel')
->>>>>>> 78c8b262
             a_glob = np.array(f_glob, copy=False)
-            # set seed to reproduce random numbers for read test
-            np.random.seed(12345)
-            a_glob[:] = np.random.random(self.nb_domain_grid_pts)
-            a_glob_frame0_ref = np.copy(a_glob)
-            file_io_object.register_field_collection(self.fc_glob)
-
-            f_loc = self.fc_loc.register_real_field(loc_field_name, 1, 'pixel')
+            ref = 0
+            self.assertTrue((a_glob == ref).all(), str(a_glob) + " != " + str(ref))
+        for i in range(sf_loc.get_nb_memory() + 1):
+            f_loc = sf_loc.old(i)
             a_loc = np.array(f_loc, copy=False)
-<<<<<<< HEAD
             ref = 2 * (sf_loc.get_nb_memory() - i) + 1
-            self.assertTrue((a_loc == ref).all(),
-                            str(a_loc) + " != " + str(ref))
+            self.assertTrue((a_loc == ref).all(), str(a_loc) + " != " + str(ref))
 
         file_io_object.close()
 
         # ## append frame 2 to the already written netcdf file
-        file_io_object = muGrid.FileIONetCDF(self.file_sf_name, muGrid.OpenMode.Append, self.comm)
+        file_io_object = muGrid.FileIONetCDF(
+            self.file_sf_name, muGrid.OpenMode.Append, self.comm
+        )
         file_io_object.register_field_collection(self.fc_glob)
         file_io_object.register_field_collection(self.fc_loc)
         a_glob[:] = 1234
@@ -297,373 +254,165 @@
 
         self.comm.barrier()
 
-        file_io_object_w = muGrid.FileIONetCDF(self.file_ga_name, muGrid.OpenMode.Write, self.comm)
+        file_io_object_w = muGrid.FileIONetCDF(
+            self.file_ga_name, muGrid.OpenMode.Write, self.comm
+        )
 
         global_att_1_name = "global_att_str"
         global_att_1_value = "123abc"
         global_att_2_name = "global_att_Int"
-        global_att_2_value = np.array([1234, 5678],
-                                      dtype=int).tolist()
+        global_att_2_value = np.array([1234, 5678], dtype=int).tolist()
         global_att_3_name = "global_att_Uint"
-        global_att_3_value = np.array([1234, 5678],
-                                      dtype=np.uintc).tolist()
+        global_att_3_value = np.array([1234, 5678], dtype=np.uintc).tolist()
         global_att_4_name = "global_att_Index_t"
-        global_att_4_value = np.array([1234, 5678],
-                                      dtype=np.int64).tolist()
+        global_att_4_value = np.array([1234, 5678], dtype=np.int64).tolist()
         global_att_5_name = "global_att_Real"
-        global_att_5_value = np.array([1234, 5678],
-                                      dtype=np.double).tolist()
-        file_io_object_w.write_global_attribute(global_att_1_name,
-                                                global_att_1_value)
-        file_io_object_w.write_global_attribute(global_att_2_name,
-                                                global_att_2_value)
-        file_io_object_w.write_global_attribute(global_att_3_name,
-                                                global_att_3_value)
-        file_io_object_w.write_global_attribute(global_att_4_name,
-                                                global_att_4_value)
-        file_io_object_w.write_global_attribute(global_att_5_name,
-                                                global_att_5_value)
+        global_att_5_value = np.array([1234, 5678], dtype=np.double).tolist()
+        file_io_object_w.write_global_attribute(global_att_1_name, global_att_1_value)
+        file_io_object_w.write_global_attribute(global_att_2_name, global_att_2_value)
+        file_io_object_w.write_global_attribute(global_att_3_name, global_att_3_value)
+        file_io_object_w.write_global_attribute(global_att_4_name, global_att_4_value)
+        file_io_object_w.write_global_attribute(global_att_5_name, global_att_5_value)
         file_io_object_w.register_field_collection(self.fc_glob)
         file_io_object_w.register_field_collection(self.fc_loc)
         file_io_object_w.close()
 
         # by default written global attributes
-        global_att_names_default = ['creation_date', 'creation_time',
-                                    'last_modified_date', 'last_modified_time',
-                                    'muGrid_version_info',
-                                    'muGrid_git_hash',
-                                    'muGrid_description',
-                                    'muGrid_git_branch_is_dirty']
-        global_att_values_default = [None]*len(global_att_names_default)
+        global_att_names_default = [
+            "creation_date",
+            "creation_time",
+            "last_modified_date",
+            "last_modified_time",
+            "muGrid_version_info",
+            "muGrid_git_hash",
+            "muGrid_description",
+            "muGrid_git_branch_is_dirty",
+        ]
+        global_att_values_default = [None] * len(global_att_names_default)
 
         # actually added global attributes
         global_att_names_ref = global_att_names_default.copy()
-        global_att_names_ref.extend([global_att_1_name, global_att_2_name,
-                                     global_att_3_name, global_att_4_name,
-                                     global_att_5_name])
+        global_att_names_ref.extend(
+            [
+                global_att_1_name,
+                global_att_2_name,
+                global_att_3_name,
+                global_att_4_name,
+                global_att_5_name,
+            ]
+        )
         global_att_values_ref = global_att_values_default.copy()
-        global_att_values_ref.extend([global_att_1_value, global_att_2_value,
-                                      global_att_3_value, global_att_4_value,
-                                      global_att_5_value])
+        global_att_values_ref.extend(
+            [
+                global_att_1_value,
+                global_att_2_value,
+                global_att_3_value,
+                global_att_4_value,
+                global_att_5_value,
+            ]
+        )
 
         # --- read global attribute --- #
-        file_io_object_r = muGrid.FileIONetCDF(self.file_ga_name, muGrid.OpenMode.Read, self.comm)
+        file_io_object_r = muGrid.FileIONetCDF(
+            self.file_ga_name, muGrid.OpenMode.Read, self.comm
+        )
 
         with self.assertRaises(RuntimeError) as cm:
-            file_io_object_r.write_global_attribute(global_att_1_name,
-=======
-            # set seed to reproduce random numbers for read test
-            np.random.seed(98765)
-            a_loc[:] = np.random.random(len(self.local_pixels))
-            a_loc_frame0_ref = np.copy(a_loc)
-            file_io_object.register_field_collection(self.fc_loc)
-
-            # you can not write to a frame before you have appended it to the
-            # file_io_object
-            with self.assertRaises(RuntimeError):
-                file_io_object.write(0, [glob_field_name])
-
-            # ## different versions to access a single frame of the file_io_object
-            # append the first frame to the file io object
-            file_frame = file_io_object.append_frame()
-            # write both fields
-            file_frame.write()
-            # overwrite the global field
-            file_io_object.write(0, [glob_field_name])
-            # overwrite the local field
-            file_io_object[0].write([loc_field_name])
-
-            # write new values into the fields
-            np.random.seed(6789)
-            a_glob[:] = np.random.random(self.nb_domain_grid_pts)
-            a_glob_frame1_ref = np.copy(a_glob)
-            np.random.seed(4321)
-            a_loc[:] = np.random.random(len(self.local_pixels))
-            a_loc_frame1_ref = np.copy(a_loc)
-            # write both fields to the second frame
-            file_io_object.append_frame().write()
-
-            # loop over frames and read both fields
-            for frame in file_io_object:
-                frame.read()
-
-            # read fields by name in frame 0
-            file_io_object.read(0, [glob_field_name])
-            self.assertTrue((a_glob == a_glob_frame0_ref).all())
-            file_io_object.read(0, [loc_field_name])
-            self.assertTrue((a_loc == a_loc_frame0_ref).all())
-
-            # read fields in frame 1
-            file_io_object.read(1)
-            self.assertTrue((a_glob == a_glob_frame1_ref).all())
-            self.assertTrue((a_loc == a_loc_frame1_ref).all())
-
-            file_io_object.close()
-
-            # ## append frame 2 to the already written netcdf file
-            file_io_object = muGrid.FileIONetCDF(self.file_f_name, muGrid.OpenMode.Append, self.comm)
-            file_io_object.register_field_collection(self.fc_glob)
-            file_io_object.register_field_collection(self.fc_loc)
-            a_glob[:] = 1234
-            a_loc[:] = 5678
-            file_io_object.append_frame().write()
-
-            # read fields in frame 2
-            file_io_object.read(2)
-            self.assertTrue((a_glob == 1234).all())
-            self.assertTrue((a_loc == 5678).all())
-
-        def test_FileIONetCDF_StateFields(self):
-            if os.path.exists(self.file_sf_name):
-                os.remove(self.file_sf_name)
-
-            file_io_object = muGrid.FileIONetCDF(self.file_sf_name, muGrid.OpenMode.Write, self.comm)
-
-            glob_prefix = "global-state-field"
-            loc_prefix = "local-state-field"
-            sf_glob = \
-                self.fc_glob.register_real_state_field(glob_prefix, 3, 1, 'pixel')
-            # iterate over state field where only the current field has write access
-            for i in range(sf_glob.get_nb_memory() + 1):
-                f_glob = sf_glob.current()
-                a_glob = np.array(f_glob, copy=False)
-                a_glob[:] = i + 1
-                sf_glob.cycle()
-            # bring field in the correct order
-            for i in range(sf_glob.get_nb_memory()):
-                sf_glob.cycle()
-            file_io_object.register_field_collection(self.fc_glob)
-
-
-            sf_loc = self.fc_loc.register_int_state_field(loc_prefix, 3, 1, 'pixel')
-            # iterate over state field where only the current field has write access
-            for i in range(sf_loc.get_nb_memory() + 1):
-                f_loc = sf_loc.current()
-                a_loc = np.array(f_loc, copy=False)
-                a_loc[:] = 2*i + 1
-                sf_loc.cycle()
-            # bring field in the correct order
-            for i in range(sf_loc.get_nb_memory()):
-                sf_loc.cycle()
-            file_io_object.register_field_collection(self.fc_loc)
-
-            # write only global state field in frame 0
-            file_frame = file_io_object.append_frame()
-            file_frame.write([glob_prefix])
-
-            # write only local state field in frame 1
-            file_io_object.append_frame().write([loc_prefix])
-
-            # read fields by name in frame 0
-            file_io_object.read(0, [glob_prefix, loc_prefix])
-            for i in range(sf_glob.get_nb_memory() + 1):
-                f_glob = sf_glob.old(i)
-                a_glob = np.array(f_glob, copy=False)
-                ref = sf_glob.get_nb_memory() + 1 - i
-                self.assertTrue((a_glob == ref).all(),
-                                str(a_glob) + " != " + str(ref))
-            for i in range(sf_loc.get_nb_memory() + 1):
-                f_loc = sf_loc.old(i)
-                a_loc = np.array(f_loc, copy=False)
-                ref = 0
-                self.assertTrue((a_loc == ref).all(),
-                                str(a_loc) + " != " + str(ref))
-
-            # read fields in frame 1
-            file_io_object.read(1)
-            for i in range(sf_glob.get_nb_memory() + 1):
-                f_glob = sf_glob.old(i)
-                a_glob = np.array(f_glob, copy=False)
-                ref = 0
-                self.assertTrue((a_glob == ref).all(),
-                                str(a_glob) + " != " + str(ref))
-            for i in range(sf_loc.get_nb_memory() + 1):
-                f_loc = sf_loc.old(i)
-                a_loc = np.array(f_loc, copy=False)
-                ref = 2 * (sf_loc.get_nb_memory() - i) + 1
-                self.assertTrue((a_loc == ref).all(),
-                                str(a_loc) + " != " + str(ref))
-
-            file_io_object.close()
-
-            # ## append frame 2 to the already written netcdf file
-            file_io_object = muGrid.FileIONetCDF(self.file_sf_name, muGrid.OpenMode.Append, self.comm)
-            file_io_object.register_field_collection(self.fc_glob)
-            file_io_object.register_field_collection(self.fc_loc)
-            a_glob[:] = 1234
-            a_loc[:] = 5678
-            file_io_object.append_frame().write()
-
-            # read fields in frame 2
-            file_io_object.read(2)
-            self.assertTrue((a_glob == 1234).all())
-            self.assertTrue((a_loc == 5678).all())
-
-        def test_FileIONetCDF_global_attributes(self):
-            # --- write global attributes --- #
-            if os.path.exists(self.file_ga_name):
-                os.remove(self.file_ga_name)
-
-            file_io_object_w = muGrid.FileIONetCDF(self.file_ga_name, muGrid.OpenMode.Write, self.comm)
-
-            global_att_1_name = "global_att_str"
-            global_att_1_value = "123abc"
-            global_att_2_name = "global_att_Int"
-            global_att_2_value = np.array([1234, 5678],
-                                          dtype=int).tolist()
-            global_att_3_name = "global_att_Uint"
-            global_att_3_value = np.array([1234, 5678],
-                                          dtype=np.uintc).tolist()
-            global_att_4_name = "global_att_Index_t"
-            global_att_4_value = np.array([1234, 5678],
-                                          dtype=np.int64).tolist()
-            global_att_5_name = "global_att_Real"
-            global_att_5_value = np.array([1234, 5678],
-                                          dtype=np.double).tolist()
-            file_io_object_w.write_global_attribute(global_att_1_name,
->>>>>>> 78c8b262
-                                                    global_att_1_value)
-            file_io_object_w.write_global_attribute(global_att_2_name,
-                                                    global_att_2_value)
-            file_io_object_w.write_global_attribute(global_att_3_name,
-                                                    global_att_3_value)
-            file_io_object_w.write_global_attribute(global_att_4_name,
-                                                    global_att_4_value)
-            file_io_object_w.write_global_attribute(global_att_5_name,
-                                                    global_att_5_value)
-            file_io_object_w.register_field_collection(self.fc_glob)
-            file_io_object_w.register_field_collection(self.fc_loc)
-            file_io_object_w.close()
-
-            # by default written global attributes
-            global_att_names_default = ['creation_date', 'creation_time',
-                                        'last_modified_date', 'last_modified_time',
-                                        'muGrid_version_info',
-                                        'muGrid_git_hash',
-                                        'muGrid_description',
-                                        'muGrid_git_branch_is_dirty']
-            global_att_values_default = [None]*len(global_att_names_default)
-
-            # actually added global attributes
-            global_att_names_ref = global_att_names_default.copy()
-            global_att_names_ref.extend([global_att_1_name, global_att_2_name,
-                                         global_att_3_name, global_att_4_name,
-                                         global_att_5_name])
-            global_att_values_ref = global_att_values_default.copy()
-            global_att_values_ref.extend([global_att_1_value, global_att_2_value,
-                                          global_att_3_value, global_att_4_value,
-                                          global_att_5_value])
-
-            # --- read global attribute --- #
-            file_io_object_r = muGrid.FileIONetCDF(self.file_ga_name, muGrid.OpenMode.Read, self.comm)
-
-            with self.assertRaises(RuntimeError) as cm:
-                file_io_object_r.write_global_attribute(global_att_1_name,
-                                                        global_att_1_value)
-                error_message = "It is only possible to write global attributes "\
-                    + "when the FileIONetCDF object was open with "\
-                    + "'FileIOBase::OpenMode::Write'."
-                self.assertEqual(cm.exception.error_code, error_message)
-
-            global_att_names = file_io_object_r.read_global_attribute_names()
-            self.assertTrue(global_att_names == global_att_names_ref)
-
-            for i, g_att_name in enumerate(global_att_names):
-                g_att_value = file_io_object_r.read_global_attribute(g_att_name)
-                if g_att_name not in global_att_names_default:
-                    if type(g_att_value) == str or isinstance(g_att_value, list):
-                        self.assertTrue(g_att_value == global_att_values_ref[i])
-                    elif isinstance(g_att_value, np.ndarray):
-                        self.assertTrue(
-                            (g_att_value == global_att_values_ref[i]).all())
-                    else:
-                        raise RuntimeError("Unknow type '" + str(type(g_att_value)) +
-                                           "'of attribute value in 'FileIOTest."
-                                           "test_FileIONetCDF_global_attributes()'.")
+            file_io_object_r.write_global_attribute(
+                global_att_1_name, global_att_1_value
+            )
+            error_message = (
+                "It is only possible to write global attributes "
+                + "when the FileIONetCDF object was open with "
+                + "'FileIOBase::OpenMode::Write'."
+            )
+            self.assertEqual(cm.exception.error_code, error_message)
+
+        global_att_names = file_io_object_r.read_global_attribute_names()
+        self.assertTrue(global_att_names == global_att_names_ref)
+
+        for i, g_att_name in enumerate(global_att_names):
+            g_att_value = file_io_object_r.read_global_attribute(g_att_name)
+            if g_att_name not in global_att_names_default:
+                if isinstance(g_att_value, str) or isinstance(g_att_value, list):
+                    self.assertTrue(g_att_value == global_att_values_ref[i])
+                elif isinstance(g_att_value, np.ndarray):
+                    self.assertTrue((g_att_value == global_att_values_ref[i]).all())
                 else:
-                    # add date and time to reference
-                    global_att_values_ref[i] = g_att_value
-
-            # construct reference dictionary
-            global_att_ref_dic = dict(
-                zip(global_att_names_ref, global_att_values_ref))
-            global_att_dic = file_io_object_r.read_global_attributes()
-            for k in global_att_dic.keys():
-                self.assertTrue(global_att_dic[k] == global_att_ref_dic[k])
-
-            # --- change global attribute in append mode --- #
-            file_io_object_a = muGrid.FileIONetCDF(self.file_ga_name, muGrid.OpenMode.Append, self.comm)
-
-            old_name = global_att_1_name  # this is a str attribute
-            old_value = file_io_object_a.read_global_attribute(old_name)
-            too_long_value = old_value + "."  # exceeds old att value by one symbol
-            too_long_name = old_name + "."  # exceeds old att name by one symbol
-
-            # check for possible errors
-            with self.assertRaises(RuntimeError) as cm:
-                file_io_object_a.update_global_attribute(old_name,
-                                                         old_name,
-                                                         too_long_value)
-            error_code = ("The new global attribute value data exceeds the"
-                          + " old value data size which is not allowed!")
-            self.assertTrue(str(cm.exception)[:len(error_code)] == error_code)
-
-            with self.assertRaises(RuntimeError) as cm:
-                file_io_object_a.update_global_attribute(old_name,
-                                                         too_long_name,
-                                                         old_value)
-            error_code = ("The new global attribute name exceeds the old name"
-                          + " size which is not allowed!")
-            self.assertTrue(str(cm.exception)[:len(error_code)] == error_code)
-
-            def random_name_generator(size=6, chars=string.ascii_uppercase
-                                      + string.ascii_lowercase + string.digits):
-                return ''.join(random.choice(chars) for _ in range(size))
-
-            valid_new_value = random_name_generator(len(old_value))
-            valid_new_name = random_name_generator(len(old_name))
-
-            file_io_object_a.update_global_attribute(old_name,
-<<<<<<< HEAD
-                                                     too_long_name,
-                                                     old_value)
-        error_code = ("The new global attribute name exceeds the old name"
-                      + " size which is not allowed!")
-        self.assertTrue(str(cm.exception)[:len(error_code)] == error_code)
+                    raise RuntimeError(
+                        "Unknow type '"
+                        + str(type(g_att_value))
+                        + "'of attribute value in 'FileIOTest."
+                        "test_FileIONetCDF_global_attributes()'."
+                    )
+            else:
+                # add date and time to reference
+                global_att_values_ref[i] = g_att_value
+
+        # construct reference dictionary
+        global_att_ref_dic = dict(zip(global_att_names_ref, global_att_values_ref))
+        global_att_dic = file_io_object_r.read_global_attributes()
+        for k in global_att_dic.keys():
+            self.assertTrue(global_att_dic[k] == global_att_ref_dic[k])
+
+        # --- change global attribute in append mode --- #
+        file_io_object_a = muGrid.FileIONetCDF(
+            self.file_ga_name, muGrid.OpenMode.Append, self.comm
+        )
+
+        old_name = global_att_1_name  # this is a str attribute
+        old_value = file_io_object_a.read_global_attribute(old_name)
+        too_long_value = old_value + "."  # exceeds old att value by one symbol
+        too_long_name = old_name + "."  # exceeds old att name by one symbol
+
+        # check for possible errors
+        with self.assertRaises(RuntimeError) as cm:
+            file_io_object_a.update_global_attribute(old_name, old_name, too_long_value)
+        error_code = (
+            "The new global attribute value data exceeds the"
+            + " old value data size which is not allowed!"
+        )
+        self.assertTrue(str(cm.exception)[: len(error_code)] == error_code)
+
+        with self.assertRaises(RuntimeError) as cm:
+            file_io_object_a.update_global_attribute(old_name, too_long_name, old_value)
+        error_code = (
+            "The new global attribute name exceeds the old name"
+            + " size which is not allowed!"
+        )
+        self.assertTrue(str(cm.exception)[: len(error_code)] == error_code)
 
         valid_new_value = "abc!!!"
         valid_new_name = "global_att_new"
 
-        file_io_object_a.update_global_attribute(old_name,
-                                                 valid_new_name,
-                                                 valid_new_value)
+        file_io_object_a.update_global_attribute(
+            old_name, valid_new_name, valid_new_value
+        )
 
         time.sleep(1)  # delay to get a new time in last modified time
         file_io_object_a.close()  # now the last modified time should be updated
-=======
-                                                     valid_new_name,
-                                                     valid_new_value)
->>>>>>> 78c8b262
-
-            time.sleep(1)  # delay to get a new time in last modified time
-            file_io_object_a.close()  # now the last modified time should be updated
-
-            # check if the global att and the last_modified_time were updated
-            file_io_object_r2 = muGrid.FileIONetCDF(self.file_ga_name, muGrid.OpenMode.Read, self.comm)
-
-            with self.assertRaises(RuntimeError) as cm:
-                file_io_object_r2.read_global_attribute(old_name)
-            error_code = ("The global attribute with name 'global_att_str' was"
-                          " not found. Maybe you forgot to register the"
-                          " corresponding NetCDFGlobalAtt?")
-            self.assertTrue(str(cm.exception)[:len(error_code)] == error_code)
-
-            updated_value = file_io_object_r2.read_global_attribute(valid_new_name)
-            self.assertEqual(updated_value, valid_new_value)
-
-            old_lmt = global_att_ref_dic["last_modified_time"]
-            new_lmt = file_io_object_r2.read_global_attribute("last_modified_time")
-            self.assertTrue(old_lmt != new_lmt)
+
+        # check if the global att and the last_modified_time were updated
+        file_io_object_r2 = muGrid.FileIONetCDF(
+            self.file_ga_name, muGrid.OpenMode.Read, self.comm
+        )
+
+        with self.assertRaises(RuntimeError) as cm:
+            file_io_object_r2.read_global_attribute(old_name)
+        error_code = (
+            "The global attribute with name 'global_att_str' was"
+            " not found. Maybe you forgot to register the"
+            " corresponding NetCDFGlobalAtt?"
+        )
+        self.assertTrue(str(cm.exception)[: len(error_code)] == error_code)
+
+        updated_value = file_io_object_r2.read_global_attribute(valid_new_name)
+        self.assertEqual(updated_value, valid_new_value)
+
+        old_lmt = global_att_ref_dic["last_modified_time"]
+        new_lmt = file_io_object_r2.read_global_attribute("last_modified_time")
+        self.assertTrue(old_lmt != new_lmt)
+
 
 if __name__ == "__main__":
     unittest.main()